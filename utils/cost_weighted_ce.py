import torch
import torch.nn as nn

<<<<<<< HEAD
def assign_class_weights(df, rank):
    freq_dist = df[rank].value_counts().sort_index()
    total_samples = freq_dist.sum()
    n_classes = len(freq_dist)
    class_weights = {}
    
    # Compute weight for each class
    for cls, count in freq_dist.items():
        # Avoid division by zero (if a class count is 0, though it should not occur in this context)
        if count > 0:
            class_weights[cls] = total_samples / (n_classes * count)
        else:
            class_weights[cls] = 0.0
    print(freq_dist)
    print(class_weights)
    return class_weights
=======
def compute_applied_weights(
          cost_matrix, 
          inputs,
          targets
          ):
        assert inputs.shape[1] == cost_matrix.shape[0], \
            "Number of classes in inputs must match cost matrix."
        
        # Expand the cost matrix to match the batch size
        batch_size = inputs.shape[0]

        cost_matrix_expanded = cost_matrix.unsqueeze(0).expand(batch_size, -1, -1)
        batch_indices = torch.arange(batch_size, device=targets.device)

        # Compute weights to be applied
        applied_weights = cost_matrix_expanded[batch_indices, targets]

        return batch_indices, applied_weights
>>>>>>> f175ba93

class CostWeightedCELossWithLogits(nn.Module):
    def __init__(
            self, 
            cost_matrix, 
            eps=1e-8
            ):
        super(CostWeightedCELossWithLogits, self).__init__()
        self.cost_matrix = cost_matrix
        self.softmax = nn.Softmax(dim=1)
        self.eps = eps

        assert self.cost_matrix.shape[0] == self.cost_matrix.shape[1], \
            "Cost matrix must be square."

    def forward(self, inputs, targets):
        batch_indices, applied_weights = compute_applied_weights(
            self.cost_matrix, 
            inputs, 
            targets
            )

        inputs_probs = self.softmax(inputs)
        inv_probs = 1 - inputs_probs

        log_probs = torch.log(inputs_probs + self.eps)
        log_inv_probs = torch.log(inv_probs + self.eps)

        # Select the log probs for the correct classes,
        # And select the log inv probs for the incorrect classes,
        # Combine them into one matrix of batch_size x num_classes, log_args
        selected_log_probs = log_probs[batch_indices, targets]

        inv_mask = torch.ones_like(log_probs, dtype=torch.bool)
        inv_mask[batch_indices, targets] = False

        selected_log_inv_probs = log_inv_probs[inv_mask]

        # Insert the selected log probs and log inv probs into a new tensor
        log_args = torch.zeros_like(log_probs)

        log_args[batch_indices, targets] = selected_log_probs
        log_args[inv_mask] = selected_log_inv_probs

        loss = applied_weights * log_args
        loss = -torch.sum(loss, dim=1)
        loss = torch.mean(loss)

        return loss
<<<<<<< HEAD
=======
        
class DistanceLossWithLogits(CostWeightedCELossWithLogits):
    def __init__(self, cost_matrix, eps=1e-8):
        super(DistanceLossWithLogits, self).__init__(cost_matrix, eps)

    def forward(self, inputs, targets):
        _, applied_weights = compute_applied_weights(
            self.cost_matrix, 
            inputs, 
            targets
            )
         
        inputs_probs = self.softmax(inputs)

        loss = applied_weights * inputs_probs
        loss = torch.sum(loss, dim=1)
        loss = torch.mean(loss)
        return loss
    
class ConfidenceLossWithLogits(nn.Module):
    def __init__(self, gamma=2, eps=1e-8):
        super(ConfidenceLossWithLogits, self).__init__()
        self.gamma = gamma
        self.eps = eps
        self.ce_loss = nn.CrossEntropyLoss(reduction='none')

    def forward(self, inputs, targets, confidence):
        ce_loss = self.ce_loss(inputs, targets)
        scaled_loss = (1-confidence) ** self.gamma * ce_loss
        loss = torch.mean(scaled_loss)
        return loss

class CalcDistance():
    def __init__(self, cost_matrix):
        self.cost_matrix = cost_matrix

    def __call__(self, predictions, targets):
        batch_size = predictions.shape[0]

        cost_matrix_expanded = self.cost_matrix.unsqueeze(0).expand(batch_size, -1, -1)
        batch_indices = torch.arange(batch_size, device=targets.device)

        selected_cost_rows = cost_matrix_expanded[batch_indices, targets]

        selected_costs = selected_cost_rows[batch_indices, predictions].float()

        selected_cost = selected_costs.mean()

        return selected_cost.cpu().item()

>>>>>>> f175ba93
        <|MERGE_RESOLUTION|>--- conflicted
+++ resolved
@@ -1,7 +1,6 @@
 import torch
 import torch.nn as nn
 
-<<<<<<< HEAD
 def assign_class_weights(df, rank):
     freq_dist = df[rank].value_counts().sort_index()
     total_samples = freq_dist.sum()
@@ -18,26 +17,25 @@
     print(freq_dist)
     print(class_weights)
     return class_weights
-=======
+
 def compute_applied_weights(
           cost_matrix, 
           inputs,
           targets
           ):
-        assert inputs.shape[1] == cost_matrix.shape[0], \
-            "Number of classes in inputs must match cost matrix."
-        
-        # Expand the cost matrix to match the batch size
-        batch_size = inputs.shape[0]
+    assert inputs.shape[1] == cost_matrix.shape[0], \
+        "Number of classes in inputs must match cost matrix."
+    
+    # Expand the cost matrix to match the batch size
+    batch_size = inputs.shape[0]
 
-        cost_matrix_expanded = cost_matrix.unsqueeze(0).expand(batch_size, -1, -1)
-        batch_indices = torch.arange(batch_size, device=targets.device)
+    cost_matrix_expanded = cost_matrix.unsqueeze(0).expand(batch_size, -1, -1)
+    batch_indices = torch.arange(batch_size, device=targets.device)
 
-        # Compute weights to be applied
-        applied_weights = cost_matrix_expanded[batch_indices, targets]
+    # Compute weights to be applied
+    applied_weights = cost_matrix_expanded[batch_indices, targets]
 
-        return batch_indices, applied_weights
->>>>>>> f175ba93
+    return batch_indices, applied_weights
 
 class CostWeightedCELossWithLogits(nn.Module):
     def __init__(
@@ -87,8 +85,6 @@
         loss = torch.mean(loss)
 
         return loss
-<<<<<<< HEAD
-=======
         
 class DistanceLossWithLogits(CostWeightedCELossWithLogits):
     def __init__(self, cost_matrix, eps=1e-8):
@@ -139,5 +135,4 @@
 
         return selected_cost.cpu().item()
 
->>>>>>> f175ba93
         