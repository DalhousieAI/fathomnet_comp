--- conflicted
+++ resolved
@@ -65,13 +65,8 @@
     )
 
     train_augs, val_augs = get_augs(
-<<<<<<< HEAD
         colour_jitter=train_kwargs.use_colour_jitter,
         input_size=train_kwargs.input_size, 
-=======
-        colour_jitter=train_kwargs.colour_jitter,
-        input_size=train_kwargs.input_size,
->>>>>>> f175ba93
         use_benthicnet=train_kwargs.use_benthicnet_normalization
         )
 
@@ -137,7 +132,6 @@
             cost_matrix=metric_cost_matrix,
         )
         output_dim = len(label_map)
-<<<<<<< HEAD
         if train_kwargs.class_balanced:
             class_weight_dict = assign_class_weights(train_df, train_kwargs.rank)
             mapped_class_weights = {one_hot_: class_weight_dict[label] for label, one_hot_ in label_map.items()}
@@ -149,9 +143,7 @@
             criterion = torch.nn.CrossEntropyLoss(weight=weight_vector)
         else:
             criterion = torch.nn.CrossEntropyLoss()
-    elif train_kwargs.classifier_type == "hml":
-=======
-        criterion = torch.nn.CrossEntropyLoss()
+            
         if train_kwargs.classifier_type != "one_hot":
             mode = train_kwargs.classifier_type.split("_")[2]
             if mode == "conf":
@@ -164,7 +156,6 @@
                     cost_matrix=cost_matrix,
                 )
     elif is_hml:
->>>>>>> f175ba93
         assert train_kwargs.descendent_matrix_path is not None, (
             "descendent_matrix_path must be specified for HML classifier."
         )
